image: Visual Studio 2017

environment:
  shortversion: '1.8.1'
<<<<<<< HEAD
  informationalversion: '1.8.1-beta1'
=======
  informationalversion: '1.8.1'
>>>>>>> e0d73ce6

version: '$(shortversion).{build}'

configuration: Release

install:
- ps: (New-Object Net.WebClient).DownloadString("https://raw.githubusercontent.com/realvizu/Tools/master/Build/buildtools.ps1") | Invoke-Expression

assembly_info:
  patch: true
  file: source\include\VersionInfo.cs
  assembly_version: '{version}'
  assembly_file_version: '{version}'
  assembly_informational_version: '$(informationalversion)'

before_build:
# vsixmanifest file must be specified with full path.
- ps: Set-VsixVersion $env:APPVEYOR_BUILD_FOLDER\source\NsDepCop.VisualStudioIntegration.Vs2015\source.extension.vsixmanifest $env:shortversion -ErrorAction Stop
- ps: Set-VsixVersion $env:APPVEYOR_BUILD_FOLDER\source\NsDepCop.VisualStudioIntegration.Vs2017\source.extension.vsixmanifest $env:shortversion -ErrorAction Stop
- ps: Set-VsixVersion $env:APPVEYOR_BUILD_FOLDER\source\NsDepCop.ConfigSchema\source.extension.vsixmanifest $env:shortversion -ErrorAction Stop
- ps: Set-NuspecVersion $env:APPVEYOR_BUILD_FOLDER\source\NsDepCop.NuGet\NsDepCop.NuGet.nuspec $env:informationalversion -ErrorAction Stop
- cmd: nuget restore -Verbosity quiet source\NsDepCop.sln

build:
  project: source\NsDepCop.sln
  verbosity: minimal

test:
  assemblies: '**\*Test*.dll'

artifacts:
- path: 'source\NsDepCop.VisualStudioIntegration.Vs2015\bin\$(configuration)\NsDepCop*.vsix'
- path: 'source\NsDepCop.VisualStudioIntegration.Vs2017\bin\$(configuration)\NsDepCop*.vsix'
- path: 'source\NsDepCop.ConfigSchema\bin\$(configuration)\NsDepCop*.vsix'
- path: 'source\NsDepCop.NuGet\bin\$(configuration)\NsDepCop*.nupkg'<|MERGE_RESOLUTION|>--- conflicted
+++ resolved
@@ -2,11 +2,7 @@
 
 environment:
   shortversion: '1.8.1'
-<<<<<<< HEAD
-  informationalversion: '1.8.1-beta1'
-=======
   informationalversion: '1.8.1'
->>>>>>> e0d73ce6
 
 version: '$(shortversion).{build}'
 
