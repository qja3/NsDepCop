# NsDepCop Change Log

## v1.8.1
<<<<<<< HEAD
(??/2018)
- [x] Changed: supporting MSBuild incremental compilation (that is, analysis skipped when no source file have changed).
=======
(12/2018)

- [x] Fix: #43 - RemotingException when path contains space.
>>>>>>> e0d73ce6

## v1.8.0
(07/2018)

- [x] Enhancements in launching the out-of-process service host (configurable retry intervals, allow access for any user).
- [x] MaxIssueCountSeverity - enables breaking the build when a threshold number of dependency violations has been reached.
- [x] AutoLowerMaxIssueCount - automatically lower MaxIssueCount to encourage cleaning up dependency problems and prohibit introducing new ones.
- [x] Supports C# up to 7.3.
- [x] The Visual Studio Extension (VSIX) requires 15.7.4 or higher.

## v1.7.1
(07/2017)

- [x] Performance enhancement when run by MSBuild. 
  - [x] The analyzer keeps running in its own process to avoid repeated creation cost. Shuts down with parent process.

## v1.7.0
(07/2017)

- [x] New: C# 7 support.
- [x] New: Visual Studio 2017 support.
- [x] Removed: MSI installer.
  - [x] Config XML schema support is now available as a Visual Studio Extension (only for VS2017).
  - [x] Global MSBuild-integration is discontinued. Please use per-project MSBuild integration via the NuGet package.

## v1.6.1
(04/2017)

- [x] Fix: Type without a name caused exception in analyzer.

## v1.6.0
(03/2017)

- [x] New: NuGet package.
  - [x] Enables per-project MSBuild integration.
  - [x] Enables zero install on build machine.
- [x] New: Multi-level config file.
  - [x] Use the InheritanceDepth config attribute to specify the number of parent folder levels to merge config files from.
  - [x] Use it to get rid of redundant rules and settings in nsdepcop.config files and move them to a common place, eg. to solution level or repo root level.
- [x] Changed: MSI installer modified.
  - [x] Option (default on): config.nsdepcop XML schema support updated.
  - [x] Option (default off): Machine-wide MSBuild integration. Not recommended any more, use the NuGet (per-project) distribution instead.
  - [x] Removed option: Visual Studio 2015 integration. Use the VSIX package directly instead.
- [x] Fixed: 
  - [x] Types in enum and delegate declarations were not analyzed.
  - [x] Constructed generic, array and pointer types are now analyzed recursively.
  - [x] Source and metadata file load errors are now handled gracefully.
- [x] Changed: Roslyn version updated to 1.3.2.
- [x] Changed: Removed NRefactory as a parser choice.

### Upgrading

* To upgrade please uninstall the previous version first. 
  * Your existing config.nsdepcop files will be preserved.
* Then install the new version. 
  * Recommended: change to per-project MSBuild integration with NuGet. See [README.md](README.md) for details.
  * Please note that if you don't uninstall the previous version then its machine-wide MSBuild integration will override the per-project integration provided by the NuGet package and the old analyzer version will run at build time.

## v1.5
(06/2016)

- [x] Supports Visual Studio 2015 only.
- [x] New: Use the VisibleMembers element to fine-tune the allowed dependencies at the type level.
- [x] New: Added config.nsdepcop XML schema support to Visual Studio so it can validate config syntax and provide IntelliSense.
- [x] Fixed: adding an nsdepcop.config file to a project now works for all C# projects (incl. portable lib).
- [x] Changed: Roslyn version updated to 1.2.2.

## v1.4
(08/2015)

- [x] Supports Visual Studio 2015 only.
- [x] New: Info messages' level can be configured to suppress/enable them in the MSBuild output.
- [x] New: ChildCanDependOnParentImplicitly config attribute.
- [x] Fixed:
  - [x] MSBuild return code was success even if an error was detected.
  - [x] Extension method declaring type was not checked.
- [x] Changed: Roslyn version updated to 1.0.
- [x] Icons (tadaaa! :)

## v1.3
(01/2015)

- [x] Supports Visual Studio 2013 only.
- [x] New: Disallowed rules.

## v1.2
(08/2014)

- [x] Supports Visual Studio 2013 only.
- [x] Requires the Roslyn End User Preview of April 2014.

## v1.1
(07/2013)

- [x] Supports Visual Studio 2012 only.
- [x] Requires Roslyn September 2012 CTP. 
- [x] New: Added NRefactory as the default parser for the MSBuild task.

## v1.0
(03/2013)

- [x] Supports Visual Studio 2012 only.
- [x] Requires Roslyn September 2012 CTP. <|MERGE_RESOLUTION|>--- conflicted
+++ resolved
@@ -1,14 +1,9 @@
 # NsDepCop Change Log
 
 ## v1.8.1
-<<<<<<< HEAD
-(??/2018)
-- [x] Changed: supporting MSBuild incremental compilation (that is, analysis skipped when no source file have changed).
-=======
 (12/2018)
 
 - [x] Fix: #43 - RemotingException when path contains space.
->>>>>>> e0d73ce6
 
 ## v1.8.0
 (07/2018)
